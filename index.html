<!DOCTYPE html>
<html lang="en">
<head>
  <meta charset="UTF-8" />
  <meta name="viewport" content="width=device-width, initial-scale=1.0"/>
  <title>Side Navbar</title>
    <link rel="stylesheet" href="style.css" /> 
    <link rel="stylesheet" href="https://cdnjs.cloudflare.com/ajax/libs/font-awesome/6.4.0/css/all.min.css" />

</head>
<body>
  <!-- Navbar  -->
<<<<<<< HEAD
 <!-- Try -->
  <div class="menu-toggle">
    <i class="fas fa-ellipsis-v"></i>
  </div>

  <div class="sidebar">
    <h2>MyPanel</h2>
    <a href="#">Dashboard</a>
    <div class="study">
       <h4>Studies</h4>
       <a href="#"><i class="fas fa-list"></i> Subjects</a>
       <a href="#"><i class="fas fa-graduation-cap"></i> Classes</a>
   </div>
   <div class="roles">
     <h4>People</h4>
     <a href="#"><i class="fas fa-user-graduate"></i><span>Students</span></a>
     <a href="#"><i class="fas fa-chalkboard-teacher"></i><span>Teachers</span></a>
   </div>
   <div>
    <h4>Tools</h4>
    <a href="#">Timetable</a> 
    <a href="#">Attendance</a>
   </div>
=======
<div class="menu-toggle">
  <i class="fas fa-ellipsis-v"></i>
</div>

<div class="sidebar">
  <h2>MyPanel</h2>
  <a href="index.html">Dashboard</a>
  <div class="study">
      <h4>Studies</h4>
      <a href="#"><i class="fas fa-list"></i> Subjects</a>
      <a href="#"><i class="fas fa-graduation-cap"></i> Classes</a>
>>>>>>> a50222ba
  </div>
  <div class="roles">
    <h4>People</h4>
    <a href="#"><i class="fas fa-user-graduate"></i><span>Students</span></a>
    <a href="#"><i class="fas fa-chalkboard-teacher"></i><span>Teachers</span></a>
  </div>
  <div>
  <h4>Tools</h4>
  <a href="#">Timetable</a> 
  <a href="#">Attendance</a>
  </div>
</div>
 <!-- Navbar ends -->
  <!-- <div class="main-content">
    Class schedule
    <div class="session-details box"></div>
    <div class="session-details1 box"></div>
    <div class="session-details2 box"></div>
    <div class="session-details3 box"></div>
  </div> -->
  <div class="main-content">
  <h2 class="section-title">Today's Class Schedule</h2>

  <div class="card" id="session-details">
    <h3 class="card-title">Session Details</h3>
    <div class="details">
      <span>Session <span class="semi_detail" id="session-year">24-25</span></span>
      <span>Time Span <span class="semi_detail" id="semester-span">Aug-Dec</span></span>
      <span>Semester <span class="semi_detail" id="sem">3</span></span>
      <span>Duration <span class="semi_detail" id="duration">5 months</span></span>
    </div>
    <div class="details">
      <div class="progress-container">
        <svg viewBox="0 0 250 125">
          <!-- Background top arc -->
          <path d="M20,125 A105,105 0 0,1 230,125"
                class="progress-bg" />
          <!-- Progress arc -->
          <path d="M20,125 A105,105 0 0,1 230,125"
                class="progress-bar" />
        </svg>
        <div class="progress-text" id="progress-text">0%</div>
      </div>
    </div>
    <div class="details">
      <span><span class="semi_detail" id="subject_count">5</span> Subjects</span>
      <span><span class="semi_detail" id="duration">3</span> Classes Today</span>
    </div>
  </div>

  <div class="card">
    <h3 class="card-title">Ask your doubts</h3>
    <div class="session-details1 box"></div>
  </div>

  <div class="card">
    <h3 class="card-title">Subjects for this session</h3>
    <div class="session-details2 box"></div>
  </div>

  <div class="card">
    <h3 class="card-title">Attendance History</h3>
    <div class="session-details3 box"></div>
  </div>

  <div class="card">
    <h3 class="card-title">New Updates</h3>
    <div class="session-details3 box"></div>
  </div>
</div>

  <script src="test.js"></script>
</body>
</html><|MERGE_RESOLUTION|>--- conflicted
+++ resolved
@@ -10,34 +10,10 @@
 </head>
 <body>
   <!-- Navbar  -->
-<<<<<<< HEAD
- <!-- Try -->
+
   <div class="menu-toggle">
     <i class="fas fa-ellipsis-v"></i>
   </div>
-
-  <div class="sidebar">
-    <h2>MyPanel</h2>
-    <a href="#">Dashboard</a>
-    <div class="study">
-       <h4>Studies</h4>
-       <a href="#"><i class="fas fa-list"></i> Subjects</a>
-       <a href="#"><i class="fas fa-graduation-cap"></i> Classes</a>
-   </div>
-   <div class="roles">
-     <h4>People</h4>
-     <a href="#"><i class="fas fa-user-graduate"></i><span>Students</span></a>
-     <a href="#"><i class="fas fa-chalkboard-teacher"></i><span>Teachers</span></a>
-   </div>
-   <div>
-    <h4>Tools</h4>
-    <a href="#">Timetable</a> 
-    <a href="#">Attendance</a>
-   </div>
-=======
-<div class="menu-toggle">
-  <i class="fas fa-ellipsis-v"></i>
-</div>
 
 <div class="sidebar">
   <h2>MyPanel</h2>
@@ -46,7 +22,6 @@
       <h4>Studies</h4>
       <a href="#"><i class="fas fa-list"></i> Subjects</a>
       <a href="#"><i class="fas fa-graduation-cap"></i> Classes</a>
->>>>>>> a50222ba
   </div>
   <div class="roles">
     <h4>People</h4>
